--- conflicted
+++ resolved
@@ -115,31 +115,18 @@
 Run the PipeGate client on your local machine to expose a local server.
 
 ```bash
-<<<<<<< HEAD
 python -m pipegate.client <TARGET_URL> <SERVER_URL>
-=======
-python -m pipegate.client --target-url http://127.0.0.1:9090 --server-url wss://yourserver.com/<connection_id>
->>>>>>> bf0c387b
 ```
 
 **Parameters:**
 
-<<<<<<< HEAD
 - `TARGET_URL`: The local target (e.g., `http://127.0.0.1:9090`).
 - `SERVER_URL`: WebSocket URL of your PipeGate server, including the unique connection ID.
-=======
-- `--target-url`: The local target (e.g., `http://127.0.0.1:9090`).
-- `--server-url`: WebSocket URL of your PipeGate server, including the unique connection ID.
->>>>>>> bf0c387b
 
 **Example:**
 
 ```bash
-<<<<<<< HEAD
 python -m pipegate.client http://127.0.0.1:9090 wss://yourserver.com/123e4567-e89b-12d3-a456-426614174000
-=======
-python -m pipegate.client --target-url http://127.0.0.1:9090 --server-url wss://example.com/123e4567-e89b-12d3-a456-426614174000
->>>>>>> bf0c387b
 ```
 
 ### Example Workflow
@@ -170,11 +157,7 @@
    Use the generated `Connection-id` to start the client:
 
    ```bash
-<<<<<<< HEAD
    python -m pipegate.client http://127.0.0.1:9090 wss://yourserver.com/123e4567-e89b-12d3-a456-426614174000
-=======
-   python -m pipegate.client --target-url http://127.0.0.1:9090 --server-url wss://yourserver.com/123e4567-e89b-12d3-a456-426614174000
->>>>>>> bf0c387b
    ```
 
 4. **Expose Local Server:**
